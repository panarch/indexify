use std::{
    collections::{hash_map::DefaultHasher, HashMap, HashSet},
    hash::{Hash, Hasher},
    sync::Arc,
};

use anyhow::{anyhow, Ok, Result};
use indexify_internal_api as internal_api;
use indexify_proto::indexify_coordinator;
use internal_api::{
    ContentMetadataId,
    GarbageCollectionTask,
    OutputSchema,
    StateChange,
    StructuredDataSchema,
};
use jsonschema::JSONSchema;
use tokio::sync::{broadcast, watch::Receiver};
use tracing::info;

use crate::{
    coordinator_client::CoordinatorClient,
    coordinator_filters::*,
    forwardable_coordinator::ForwardableCoordinator,
    garbage_collector::GarbageCollector,
    scheduler::Scheduler,
    state::{RaftMetrics, SharedState},
    task_allocator::TaskAllocator,
};

pub struct Coordinator {
    pub shared_state: SharedState,
    scheduler: Scheduler,
    garbage_collector: Arc<GarbageCollector>,
    forwardable_coordinator: ForwardableCoordinator,
}

impl Coordinator {
    pub fn new(
        shared_state: SharedState,
        coordinator_client: CoordinatorClient,
        garbage_collector: Arc<GarbageCollector>,
    ) -> Arc<Self> {
        let task_allocator = TaskAllocator::new(shared_state.clone());
        let scheduler = Scheduler::new(shared_state.clone(), task_allocator);
        let forwardable_coordinator = ForwardableCoordinator::new(coordinator_client);
        Arc::new(Self {
            shared_state,
            scheduler,
            garbage_collector,
            forwardable_coordinator,
        })
    }

    pub async fn list_content(
        &self,
        namespace: &str,
        source: &str,
        parent_id: &str,
        labels_eq: &HashMap<String, String>,
    ) -> Result<Vec<internal_api::ContentMetadata>> {
        let content = self.shared_state.list_content(namespace).await?.into_iter();
        list_content_filter(content, source, parent_id, labels_eq)
            .map(Ok)
            .collect::<Result<Vec<internal_api::ContentMetadata>>>()
    }

    pub async fn list_policies(
        &self,
        namespace: &str,
    ) -> Result<Vec<internal_api::ExtractionPolicy>> {
        self.shared_state.list_extraction_policy(namespace).await
    }

    pub async fn update_task(
        &self,
        task_id: &str,
        executor_id: &str,
        outcome: internal_api::TaskOutcome,
        content_list: Vec<indexify_coordinator::ContentMetadata>,
    ) -> Result<()> {
        info!(
            "updating task: {}, executor_id: {}, outcome: {:?}",
            task_id, executor_id, outcome
        );
        let mut task = self.shared_state.task_with_id(task_id).await?;
        let content_meta_list = content_request_to_content_metadata(content_list)?;
        task.outcome = outcome;
        self.shared_state
            .update_task(task, Some(executor_id.to_string()), content_meta_list)
            .await?;
        Ok(())
    }

    pub async fn update_gc_task(
        &self,
        gc_task_id: &str,
        outcome: internal_api::TaskOutcome,
    ) -> Result<()> {
        let mut gc_task = self.shared_state.gc_task_with_id(gc_task_id).await?;
        gc_task.outcome = outcome;
        self.shared_state.update_gc_task(gc_task).await?;
        Ok(())
    }

    pub async fn create_namespace(&self, namespace: &str) -> Result<()> {
        match self.shared_state.namespace(namespace).await {
            Result::Ok(Some(_)) => {
                return Ok(());
            }
            Result::Ok(None) => {}
            Result::Err(_) => {}
        }
        self.shared_state.create_namespace(namespace).await?;
        Ok(())
    }

    pub async fn list_namespaces(&self) -> Result<Vec<internal_api::Namespace>> {
        self.shared_state.list_namespaces().await
    }

    pub async fn get_namespace(&self, namespace: &str) -> Result<Option<internal_api::Namespace>> {
        self.shared_state.namespace(namespace).await
    }

    pub async fn list_extractors(&self) -> Result<Vec<internal_api::ExtractorDescription>> {
        self.shared_state.list_extractors().await
    }

    pub async fn heartbeat(&self, executor_id: &str) -> Result<Vec<internal_api::Task>> {
        let tasks = self
            .shared_state
            .tasks_for_executor(executor_id, Some(10))
            .await?;
        Ok(tasks)
    }

    pub async fn all_task_assignments(&self) -> Result<HashMap<String, String>> {
        self.shared_state.task_assignments().await
    }

    pub async fn list_state_changes(&self) -> Result<Vec<internal_api::StateChange>> {
        self.shared_state.list_state_changes().await
    }

    pub async fn list_tasks(
        &self,
        namespace: &str,
        extraction_policy: Option<String>,
    ) -> Result<Vec<internal_api::Task>> {
        self.shared_state
            .list_tasks(namespace, extraction_policy)
            .await
    }

    pub async fn remove_executor(&self, executor_id: &str) -> Result<()> {
        info!("removing executor: {}", executor_id);
        self.shared_state.remove_executor(executor_id).await?;
        Ok(())
    }

    pub async fn list_indexes(&self, namespace: &str) -> Result<Vec<internal_api::Index>> {
        self.shared_state.list_indexes(namespace).await
    }

    pub async fn get_index(&self, namespace: &str, name: &str) -> Result<internal_api::Index> {
        let mut s = DefaultHasher::new();
        namespace.hash(&mut s);
        name.hash(&mut s);
        let id = format!("{:x}", s.finish());
        self.shared_state.get_index(&id).await
    }

    pub async fn create_index(&self, namespace: &str, index: internal_api::Index) -> Result<()> {
        let id = index.id();
        self.shared_state.create_index(namespace, index, id).await
    }

    pub async fn get_extractor_coordinates(&self, extractor_name: &str) -> Result<Vec<String>> {
        let executors = self
            .shared_state
            .get_executors_for_extractor(extractor_name)
            .await?;
        let addresses = executors
            .iter()
            .map(|e| e.addr.clone())
            .collect::<Vec<String>>();
        Ok(addresses)
    }

    pub async fn register_executor(
        &self,
        addr: &str,
        executor_id: &str,
        extractor: internal_api::ExtractorDescription,
    ) -> Result<()> {
        let _ = self
            .shared_state
            .register_executor(addr, executor_id, extractor)
            .await;
        Ok(())
    }

    pub async fn register_ingestion_server(&self, ingestion_server_id: &str) -> Result<()> {
        if let Some(forward_to_leader) = self.shared_state.ensure_leader().await? {
            let leader_node_id = forward_to_leader
                .leader_id
                .ok_or_else(|| anyhow::anyhow!("could not get leader node id"))?;
            let leader_coord_addr = self
                .shared_state
                .get_coordinator_addr(leader_node_id)
                .await?
                .ok_or_else(|| anyhow::anyhow!("could not get leader node coordinator address"))?;
            self.forwardable_coordinator
                .register_ingestion_server(&leader_coord_addr, ingestion_server_id)
                .await?;
            return Ok(());
        }
        self.garbage_collector
            .register_ingestion_server(ingestion_server_id)
            .await;
        Ok(())
    }

    pub async fn remove_ingestion_server(&self, ingestion_server_id: &str) -> Result<()> {
        if let Some(forward_to_leader) = self.shared_state.ensure_leader().await? {
            let leader_node_id = forward_to_leader
                .leader_id
                .ok_or_else(|| anyhow::anyhow!("could not get leader node id"))?;
            let leader_coord_addr = self
                .shared_state
                .get_coordinator_addr(leader_node_id)
                .await?
                .ok_or_else(|| anyhow::anyhow!("could not get leader node coordinator address"))?;
            self.forwardable_coordinator
                .remove_ingestion_server(&leader_coord_addr, ingestion_server_id)
                .await?;
            return Ok(());
        }
        self.garbage_collector
            .remove_ingestion_server(ingestion_server_id)
            .await;
        Ok(())
    }

    pub async fn get_content_metadata(
        &self,
        content_ids: Vec<String>,
    ) -> Result<Vec<internal_api::ContentMetadata>> {
        self.shared_state
            .get_content_metadata_batch(content_ids)
            .await
    }

    pub async fn get_content_tree_metadata(
        &self,
        content_id: &str,
    ) -> Result<Vec<internal_api::ContentMetadata>> {
        self.shared_state.get_content_tree_metadata(content_id)
    }

    pub async fn get_extractor(
        &self,
        extractor_name: &str,
    ) -> Result<internal_api::ExtractorDescription> {
        self.shared_state.extractor_with_name(extractor_name).await
    }

    pub async fn create_policy(
        &self,
        extraction_policy: internal_api::ExtractionPolicy,
        extractor: internal_api::ExtractorDescription,
    ) -> Result<()> {
        if extractor.input_params != serde_json::Value::Null {
            let input_params_schema =
                JSONSchema::compile(&extractor.input_params).map_err(|e| {
                    anyhow!(
                        "unable to compile json schema for input params: {:?}, error: {:?}",
                        &extractor.input_params,
                        e
                    )
                })?;
            let extractor_params_schema = extraction_policy.input_params.clone();
            let validation_result = input_params_schema.validate(&extractor_params_schema);
            if let Err(errors) = validation_result {
                let errors = errors
                    .into_iter()
                    .map(|e| e.to_string())
                    .collect::<Vec<String>>();
                return Err(anyhow!(
                    "unable to validate input params for extractor policy: {}, errors: {}",
                    &extraction_policy.name,
                    errors.join(",")
                ));
            }
        }
        let structured_data_schema = self
            .shared_state
            .get_structured_data_schema(
                &extraction_policy.namespace,
                &extraction_policy.content_source,
            )
            .await?;
        let mut updated_schema = None;
        for (_, output_schema) in extractor.outputs {
            if let OutputSchema::Attributes(columns) = output_schema {
                let updated_structured_data_schema = structured_data_schema.merge(columns)?;
                updated_schema.replace(updated_structured_data_schema);
            }
        }
        self.shared_state
            .create_extraction_policy(extraction_policy, updated_schema)
            .await?;
        Ok(())
    }

    pub async fn create_gc_tasks(
        &self,
        state_change: &StateChange,
    ) -> Result<Vec<GarbageCollectionTask>> {
        let content_id: ContentMetadataId = state_change.object_id.clone().try_into()?;
        let content_tree_metadata = self
            .shared_state
            .get_content_tree_metadata_with_version(&content_id)?;
        let mut output_tables = HashMap::new();

        for content_metadata in &content_tree_metadata {
            if content_metadata.extraction_policy_ids.keys().len() == 0 {
                continue;
            }
            let applied_extraction_policy_ids: HashSet<String> = content_metadata
                .extraction_policy_ids
                .clone()
                .into_iter()
                .filter(|(_, completion_time)| *completion_time > 0)
                .map(|(extraction_policy_id, _)| extraction_policy_id)
                .collect();

            if applied_extraction_policy_ids.is_empty() {
                continue;
            }
            let applied_extraction_policies = self
                .shared_state
                .get_extraction_policies_from_ids(applied_extraction_policy_ids)
                .await?;
            for applied_extraction_policy in applied_extraction_policies.clone().unwrap() {
                output_tables.insert(
                    content_metadata.id.clone(),
                    applied_extraction_policy
                        .index_name_table_mapping
                        .values()
                        .cloned()
                        .collect::<HashSet<_>>(),
                );
            }
        }

        let tasks = self
            .garbage_collector
            .create_gc_tasks(content_tree_metadata, output_tables)
            .await?;
        self.shared_state.create_gc_tasks(tasks.clone()).await?;
        self.shared_state
            .mark_change_events_as_processed(vec![state_change.clone()])
            .await?;
        Ok(tasks)
    }

    async fn handle_tombstone_content_tree_state_change(
        &self,
        change: StateChange,
    ) -> Result<Vec<GarbageCollectionTask>> {
        if let Some(forward_to_leader) = self.shared_state.ensure_leader().await? {
            let leader_id = forward_to_leader
                .leader_id
                .ok_or_else(|| anyhow::anyhow!("could not get leader node id"))?;
            let leader_coord_addr = self
                .shared_state
                .get_coordinator_addr(leader_id)
                .await?
                .ok_or_else(|| anyhow::anyhow!("could not get leader node coordinator address"))?;
            self.forwardable_coordinator
                .create_gc_tasks(&leader_coord_addr, &change)
                .await?;
            return Ok(Vec::new());
        }

        //  this coordinator node is the leader
        self.create_gc_tasks(&change).await
    }

    async fn handle_task_completion_state_change(
        &self,
        change: StateChange,
        content_id: ContentMetadataId,
    ) -> Result<()> {
        let are_content_tasks_completed = self
            .shared_state
            .are_content_tasks_completed(&content_id)
            .await;

        if !are_content_tasks_completed {
            return Ok(());
        }

        //  this is the first version of the content, so nothing to garbage collect
        if content_id.version <= 1 {
            self.shared_state
                .mark_change_events_as_processed(vec![change])
                .await?;
            return Ok(());
        }
        let previous_version =
            ContentMetadataId::new_with_version(&content_id.id, content_id.version - 1);
        let content_metadata = self
            .shared_state
            .get_content_metadata_with_version(&previous_version)
            .await?;
        let content_metadata = content_metadata.first().ok_or_else(|| {
            anyhow!(
                "unable to find content metadata for content id: {}",
                &previous_version.id
            )
        })?;
        self.shared_state
            .tombstone_content_batch_with_version(
                &content_metadata.namespace,
                &[content_metadata.id.clone()],
            )
            .await?;
        self.shared_state
            .mark_change_events_as_processed(vec![change])
            .await?;

        Ok(())
    }

    #[tracing::instrument(skip(self))]
    pub async fn run_scheduler(&self) -> Result<()> {
        let state_changes = self.shared_state.unprocessed_state_change_events().await?;
        for change in state_changes {
            info!(
                "processing change event: {}, type: {}, id: {}",
                change.id, change.change_type, change.object_id
            );

            match change.change_type {
<<<<<<< HEAD
                indexify_internal_api::ChangeType::TombstoneContentTree => {
                    let _ = self
                        .handle_tombstone_content_tree_state_change(change)
                        .await?;
                    continue;
                }
                indexify_internal_api::ChangeType::TaskCompleted { ref content_id } => {
                    self.handle_task_completion_state_change(change.clone(), content_id.clone())
                        .await?;
=======
                indexify_internal_api::ChangeType::TombstoneContent => {
                    let _ = self.handle_tombstone_content(change).await?;
>>>>>>> fee9bece
                    continue;
                }
                _ => self.scheduler.handle_change_event(change).await?,
            }
        }
        Ok(())
    }

    pub async fn subscribe_to_gc_events(&self) -> broadcast::Receiver<GarbageCollectionTask> {
        self.shared_state.subscribe_to_gc_task_events().await
    }

    pub fn get_state_watcher(&self) -> Receiver<StateChange> {
        self.shared_state.get_state_change_watcher()
    }

    pub async fn create_content_metadata(
        &self,
        content_list: Vec<indexify_coordinator::ContentMetadata>,
    ) -> Result<()> {
        let content_meta_list = content_request_to_content_metadata(content_list)?;
        self.shared_state
            .create_content_batch(content_meta_list)
            .await?;
        Ok(())
    }

    pub async fn tombstone_content_metadatas(
        &self,
        namespace: &str,
        content_ids: &[String],
    ) -> Result<()> {
        self.shared_state
            .tombstone_content_batch(namespace, content_ids)
            .await?;
        Ok(())
    }

    pub async fn get_schema(
        &self,
        namespace: &str,
        content_source: &str,
    ) -> Result<StructuredDataSchema> {
        self.shared_state
            .get_structured_data_schema(namespace, content_source)
            .await
    }

    pub async fn list_schemas(&self, namespace: &str) -> Result<Vec<StructuredDataSchema>> {
        self.shared_state.get_schemas_for_namespace(namespace).await
    }

    pub fn get_leader_change_watcher(&self) -> Receiver<bool> {
        self.shared_state.leader_change_rx.clone()
    }

    pub fn get_raft_metrics(&self) -> RaftMetrics {
        self.shared_state.get_raft_metrics()
    }
}

fn content_request_to_content_metadata(
    content_list: Vec<indexify_coordinator::ContentMetadata>,
) -> Result<Vec<internal_api::ContentMetadata>> {
    let mut content_meta_list = Vec::new();
    for content in content_list {
        let c: internal_api::ContentMetadata = content.try_into()?;
        content_meta_list.push(c.clone());
    }
    Ok(content_meta_list)
}

#[cfg(test)]
mod tests {
    use std::{
        collections::{HashMap, HashSet},
        fs,
        sync::Arc,
        time::Duration,
    };

    use indexify_internal_api as internal_api;
    use indexify_proto::indexify_coordinator;

    use super::Coordinator;
    use crate::{
        coordinator_client::CoordinatorClient,
        garbage_collector::GarbageCollector,
        server_config::ServerConfig,
        state::App,
        test_util::db_utils::{mock_extractor, DEFAULT_TEST_EXTRACTOR, DEFAULT_TEST_NAMESPACE},
        test_utils::RaftTestCluster,
    };

    async fn setup_coordinator() -> (Arc<Coordinator>, Arc<App>) {
        let config = Arc::new(ServerConfig::default());
        let _ = fs::remove_dir_all(config.state_store.clone().path.unwrap());
        let garbage_collector = GarbageCollector::new();
        let coordinator_client = CoordinatorClient::new(&config.coordinator_addr);
        let shared_state = App::new(
            config.clone(),
            None,
            garbage_collector.clone(),
            &config.coordinator_addr,
        )
        .await
        .unwrap();
        shared_state.initialize_raft().await.unwrap();
        let coordinator = crate::coordinator::Coordinator::new(
            shared_state.clone(),
            coordinator_client,
            garbage_collector,
        );
        (coordinator, shared_state)
    }

    #[tokio::test]
    #[tracing_test::traced_test]
    async fn test_create_extraction_events() -> Result<(), anyhow::Error> {
        let (coordinator, shared_state) = setup_coordinator().await;

        // Add a namespace
        coordinator.create_namespace(DEFAULT_TEST_NAMESPACE).await?;

        // Add content and ensure that we are creating a extraction event
        coordinator
            .create_content_metadata(vec![indexify_coordinator::ContentMetadata {
                id: "test".to_string(),
                namespace: DEFAULT_TEST_NAMESPACE.to_string(),
                parent_id: "".to_string(),
                file_name: "test".to_string(),
                mime: "text/plain".to_string(),
                created_at: 0,
                storage_url: "test".to_string(),
                labels: HashMap::new(),
                source: "ingestion".to_string(),
                size_bytes: 100,
                hash: "".to_string(),
                extraction_policy_ids: HashMap::new(),
            }])
            .await?;

        let events = shared_state.unprocessed_state_change_events().await?;
        assert_eq!(events.len(), 1);

        //  Run scheduler without any bindings to make
        // sure that the event is processed and we don't have any tasks
        coordinator.run_scheduler().await?;
        let events = shared_state.unprocessed_state_change_events().await?;
        assert_eq!(events.len(), 0);
        let tasks = shared_state.unassigned_tasks().await?;
        assert_eq!(tasks.len(), 0);

        // Add extractors and extractor bindings and ensure that we are creating tasks
        coordinator
            .register_executor("localhost:8956", "test_executor_id", mock_extractor())
            .await?;
        coordinator
            .create_policy(
                internal_api::ExtractionPolicy {
                    id: "test-binding-id".to_string(),
                    name: "test".to_string(),
                    extractor: DEFAULT_TEST_EXTRACTOR.to_string(),
                    namespace: DEFAULT_TEST_NAMESPACE.to_string(),
                    input_params: serde_json::json!({}),
                    filters: HashMap::new(),
                    output_index_name_mapping: HashMap::from([(
                        "test_output".to_string(),
                        "test.test_output".to_string(),
                    )]),
                    index_name_table_mapping: HashMap::from([(
                        "test.test_output".to_string(),
                        "test_namespace.test.test_output".to_string(),
                    )]),
                    content_source: "ingestion".to_string(),
                },
                mock_extractor(),
            )
            .await?;
        assert_eq!(
            2,
            shared_state.unprocessed_state_change_events().await?.len()
        );
        coordinator.run_scheduler().await?;
        assert_eq!(
            0,
            shared_state.unprocessed_state_change_events().await?.len()
        );
        assert_eq!(
            1,
            shared_state
                .tasks_for_executor("test_executor_id", None)
                .await?
                .len()
        );
        assert_eq!(0, shared_state.unassigned_tasks().await?.len());

        // Add a content with a different source and ensure we don't create a task
        coordinator
            .create_content_metadata(vec![indexify_coordinator::ContentMetadata {
                id: "test2".to_string(),
                namespace: DEFAULT_TEST_NAMESPACE.to_string(),
                parent_id: "test".to_string(),
                file_name: "test2".to_string(),
                mime: "text/plain".to_string(),
                created_at: 0,
                storage_url: "test2".to_string(),
                labels: HashMap::new(),
                source: "some_extractor_produced_this".to_string(),
                size_bytes: 100,
                hash: "".to_string(),
                extraction_policy_ids: HashMap::new(),
            }])
            .await?;
        coordinator.run_scheduler().await?;
        assert_eq!(
            0,
            shared_state.unprocessed_state_change_events().await?.len()
        );
        let tasks = shared_state
            .tasks_for_executor("test_executor_id", None)
            .await
            .unwrap();
        assert_eq!(1, tasks.clone().len());
        assert_eq!(0, shared_state.unassigned_tasks().await?.len());

        let mut task_clone = tasks[0].clone();
        task_clone.outcome = internal_api::TaskOutcome::Success;
        shared_state
            .update_task(task_clone, Some("test_executor_id".to_string()), vec![])
            .await
            .unwrap();
        let tasks = shared_state
            .tasks_for_executor("test_executor_id", None)
            .await
            .unwrap();
        assert_eq!(0, tasks.clone().len());
        Ok(())
    }

    #[tokio::test]
    #[tracing_test::traced_test]
    async fn test_create_multiple_extraction_policies_and_contents() -> Result<(), anyhow::Error> {
        let (coordinator, shared_state) = setup_coordinator().await;

        // Add a namespace
        coordinator.create_namespace(DEFAULT_TEST_NAMESPACE).await?;

        //  Create an extractor, executor and associated extraction policy
        let extractor = mock_extractor();
        coordinator
            .register_executor("localhost:8956", "test_executor_id", extractor.clone())
            .await?;
        let extraction_policy_1 = internal_api::ExtractionPolicy {
            id: "extraction_policy_id_1".to_string(),
            name: "extraction_policy_name_1".to_string(),
            extractor: DEFAULT_TEST_EXTRACTOR.to_string(),
            namespace: DEFAULT_TEST_NAMESPACE.to_string(),
            output_index_name_mapping: HashMap::from([(
                "test_output".to_string(),
                "test.test_output".to_string(),
            )]),
            index_name_table_mapping: HashMap::from([(
                "test.test_output".to_string(),
                "test_namespace.test.test_output".to_string(),
            )]),
            content_source: "ingestion".to_string(),
            ..Default::default()
        };
        coordinator
            .create_policy(extraction_policy_1.clone(), extractor.clone())
            .await?;

        //  Create content metadata
        let content_metadata_1 = indexify_coordinator::ContentMetadata {
            id: "test_id".to_string(),
            namespace: DEFAULT_TEST_NAMESPACE.to_string(),
            parent_id: "".to_string(),
            file_name: "test_file".to_string(),
            mime: "text/plain".to_string(),
            created_at: 0,
            storage_url: "test_storage_url".to_string(),
            labels: HashMap::new(),
            source: "ingestion".to_string(),
            size_bytes: 100,
            hash: "".to_string(),
            ..Default::default()
        };
        coordinator
            .create_content_metadata(vec![content_metadata_1])
            .await?;

        //  Assert that tasks are created
        coordinator.run_scheduler().await?;
        let tasks = shared_state
            .tasks_for_executor("test_executor_id", None)
            .await
            .unwrap();
        assert_eq!(tasks.len(), 1);

        //  Create a different extractor, executor and associated extraction policy
        let mut extractor_2 = mock_extractor();
        let extractor_2_name = "MockExtractor2".to_string();
        extractor_2.name = extractor_2_name.clone();
        coordinator
            .register_executor("localhost:8957", "test_executor_id_2", extractor_2.clone())
            .await?;
        let extraction_policy_2 = internal_api::ExtractionPolicy {
            id: "extraction_policy_id_2".to_string(),
            extractor: extractor_2_name.clone(),
            namespace: DEFAULT_TEST_NAMESPACE.to_string(),
            output_index_name_mapping: HashMap::from([(
                "test_output".to_string(),
                "test.test_output".to_string(),
            )]),
            index_name_table_mapping: HashMap::from([(
                "test.test_output".to_string(),
                "test_namespace.test.test_output".to_string(),
            )]),
            content_source: extraction_policy_1.name,
            ..Default::default()
        };
        coordinator
            .create_policy(extraction_policy_2, extractor_2)
            .await?;

        //  Create content metadata
        let content_metadata_2 = indexify_coordinator::ContentMetadata {
            id: "test_id_2".to_string(),
            namespace: DEFAULT_TEST_NAMESPACE.to_string(),
            parent_id: "".to_string(),
            file_name: "test_file".to_string(),
            mime: "text/plain".to_string(),
            created_at: 0,
            storage_url: "test_storage_url".to_string(),
            labels: HashMap::new(),
            source: extraction_policy_1.id,
            size_bytes: 100,
            hash: "".into(),
            ..Default::default()
        };
        coordinator
            .create_content_metadata(vec![content_metadata_2])
            .await?;

        //  Run the scheduler
        coordinator.run_scheduler().await?;
        let tasks = shared_state
            .tasks_for_executor("test_executor_id_2", None)
            .await
            .unwrap();
        assert_eq!(tasks.len(), 1);

        Ok(())
    }

    #[tokio::test]
    #[tracing_test::traced_test]
    async fn test_create_multiple_contents_and_extraction_policies() -> Result<(), anyhow::Error> {
        let (coordinator, shared_state) = setup_coordinator().await;

        // Add a namespace
        coordinator.create_namespace(DEFAULT_TEST_NAMESPACE).await?;

        //  Create content metadata
        let content_metadata_1 = indexify_coordinator::ContentMetadata {
            id: "test_id".to_string(),
            namespace: DEFAULT_TEST_NAMESPACE.to_string(),
            parent_id: "".to_string(),
            file_name: "test_file".to_string(),
            mime: "text/plain".to_string(),
            created_at: 0,
            storage_url: "test_storage_url".to_string(),
            labels: HashMap::new(),
            source: "ingestion".to_string(),
            size_bytes: 100,
            hash: "".into(),
            ..Default::default()
        };
        coordinator
            .create_content_metadata(vec![content_metadata_1])
            .await?;

        //  Create an extractor, executor and associated extraction policy
        let extractor = mock_extractor();
        coordinator
            .register_executor("localhost:8956", "test_executor_id", extractor.clone())
            .await?;
        let extraction_policy_1 = internal_api::ExtractionPolicy {
            id: "extraction_policy_id_1".to_string(),
            name: "extraction_policy_name_1".to_string(),
            extractor: DEFAULT_TEST_EXTRACTOR.to_string(),
            namespace: DEFAULT_TEST_NAMESPACE.to_string(),
            output_index_name_mapping: HashMap::from([(
                "test_output".to_string(),
                "test.test_output".to_string(),
            )]),
            index_name_table_mapping: HashMap::from([(
                "test.test_output".to_string(),
                "test_namespace.test.test_output".to_string(),
            )]),
            content_source: "ingestion".to_string(),
            ..Default::default()
        };
        coordinator
            .create_policy(extraction_policy_1.clone(), extractor.clone())
            .await?;

        //  Assert that tasks are created
        coordinator.run_scheduler().await?;
        let tasks = shared_state
            .tasks_for_executor("test_executor_id", None)
            .await
            .unwrap();
        assert_eq!(tasks.len(), 1);

        //  The second part of the test

        //  Create content metadata
        let content_metadata_2 = indexify_coordinator::ContentMetadata {
            id: "test_id_2".to_string(),
            namespace: DEFAULT_TEST_NAMESPACE.to_string(),
            parent_id: "".to_string(),
            file_name: "test_file".to_string(),
            mime: "text/plain".to_string(),
            created_at: 0,
            storage_url: "test_storage_url".to_string(),
            labels: HashMap::new(),
            source: extraction_policy_1.id,
            size_bytes: 100,
            hash: "".into(),
            ..Default::default()
        };
        coordinator
            .create_content_metadata(vec![content_metadata_2])
            .await?;
        coordinator.run_scheduler().await?;

        //  Create a different extractor, executor and associated extraction policy
        let mut extractor_2 = mock_extractor();
        let extractor_2_name = "MockExtractor2".to_string();
        extractor_2.name = extractor_2_name.clone();
        coordinator
            .register_executor("localhost:8957", "test_executor_id_2", extractor_2.clone())
            .await?;
        let extraction_policy_2 = internal_api::ExtractionPolicy {
            id: "extraction_policy_id_2".to_string(),
            extractor: extractor_2_name.clone(),
            namespace: DEFAULT_TEST_NAMESPACE.to_string(),
            output_index_name_mapping: HashMap::from([(
                "test_output".to_string(),
                "test.test_output".to_string(),
            )]),
            index_name_table_mapping: HashMap::from([(
                "test.test_output".to_string(),
                "test_namespace.test.test_output".to_string(),
            )]),
            content_source: extraction_policy_1.name,
            ..Default::default()
        };
        coordinator
            .create_policy(extraction_policy_2, extractor_2)
            .await?;

        //  Run the scheduler
        coordinator.run_scheduler().await?;
        let tasks = shared_state
            .tasks_for_executor("test_executor_id_2", None)
            .await
            .unwrap();
        assert_eq!(tasks.len(), 1);

        Ok(())
    }

    #[tokio::test]
    #[tracing_test::traced_test]
    async fn test_leader_redirect() -> Result<(), anyhow::Error> {
        let cluster = RaftTestCluster::new(3, None).await?;
        cluster.initialize(Duration::from_secs(5)).await?;

        //  assert that the seed node is the current leader
        cluster.assert_is_leader(cluster.seed_node_id).await;

        //  force leader promotion of node 2
        cluster.force_current_leader_abdication().await?;
        let new_leader_id = 2;
        cluster.promote_node_to_leader(new_leader_id).await?;
        cluster.assert_is_leader(new_leader_id).await;

        //  check leader re-direct
        let alt_node = cluster.get_raft_node(1)?;
        let response = alt_node.check_cluster_membership().await?;
        assert_eq!(response.handled_by, new_leader_id);
        Ok(())
    }

    #[tokio::test]
    #[tracing_test::traced_test]
    async fn test_create_and_read_content_tree() -> Result<(), anyhow::Error> {
        let (coordinator, _) = setup_coordinator().await;

        //  Add a namespace
        coordinator.create_namespace(DEFAULT_TEST_NAMESPACE).await?;

        //  Create an extractor, executor and associated extraction policy
        let extractor = mock_extractor();
        coordinator
            .register_executor("localhost:8956", "test_executor_id", extractor.clone())
            .await?;
        let extraction_policy_1 = internal_api::ExtractionPolicy {
            id: "extraction_policy_id_1".to_string(),
            name: "extraction_policy_name_1".to_string(),
            extractor: DEFAULT_TEST_EXTRACTOR.to_string(),
            namespace: DEFAULT_TEST_NAMESPACE.to_string(),
            output_index_name_mapping: HashMap::from([(
                "test_output".to_string(),
                "test.test_output".to_string(),
            )]),
            index_name_table_mapping: HashMap::from([(
                "test.test_output".to_string(),
                "test_namespace.test.test_output".to_string(),
            )]),
            content_source: "ingestion".to_string(),
            ..Default::default()
        };
        coordinator
            .create_policy(extraction_policy_1.clone(), extractor.clone())
            .await?;

        //  Create a different extractor, executor and associated extraction policy
        let mut extractor_2 = mock_extractor();
        let extractor_2_name = "MockExtractor2".to_string();
        extractor_2.name = extractor_2_name.clone();
        coordinator
            .register_executor("localhost:8957", "test_executor_id_2", extractor_2.clone())
            .await?;
        let extraction_policy_2 = internal_api::ExtractionPolicy {
            id: "extraction_policy_id_2".to_string(),
            extractor: extractor_2_name.clone(),
            namespace: DEFAULT_TEST_NAMESPACE.to_string(),
            output_index_name_mapping: HashMap::from([(
                "test_output".to_string(),
                "test.test_output".to_string(),
            )]),
            index_name_table_mapping: HashMap::from([(
                "test.test_output".to_string(),
                "test_namespace.test.test_output".to_string(),
            )]),
            content_source: extraction_policy_1.name,
            ..Default::default()
        };
        coordinator
            .create_policy(extraction_policy_2.clone(), extractor_2)
            .await?;

        //  Build a content tree where the parent_contentis the root
        let parent_content = indexify_coordinator::ContentMetadata {
            id: "test_parent_id".to_string(),
            namespace: DEFAULT_TEST_NAMESPACE.to_string(),
            parent_id: "".to_string(),
            file_name: "test_file".to_string(),
            mime: "text/plain".to_string(),
            created_at: 0,
            storage_url: "test_storage_url".to_string(),
            labels: HashMap::new(),
            source: "ingestion".to_string(),
            size_bytes: 100,
            hash: "123".into(),
            ..Default::default()
        };
        coordinator
            .create_content_metadata(vec![parent_content.clone()])
            .await?;
        let child_content_1 = indexify_coordinator::ContentMetadata {
            id: "test_child_id_1".to_string(),
            namespace: DEFAULT_TEST_NAMESPACE.to_string(),
            parent_id: "test_parent_id".to_string(),
            file_name: "test_file".to_string(),
            mime: "text/plain".to_string(),
            created_at: 0,
            storage_url: "test_storage_url".to_string(),
            labels: HashMap::new(),
            source: extraction_policy_1.id.clone(),
            size_bytes: 100,
            hash: "456".into(),
            ..Default::default()
        };
        let child_content_2 = indexify_coordinator::ContentMetadata {
            id: "test_child_id_2".to_string(),
            namespace: DEFAULT_TEST_NAMESPACE.to_string(),
            parent_id: "test_parent_id".to_string(),
            file_name: "test_file".to_string(),
            mime: "text/plain".to_string(),
            created_at: 0,
            storage_url: "test_storage_url".to_string(),
            labels: HashMap::new(),
            source: extraction_policy_2.id.clone(),
            size_bytes: 100,
            hash: "789".into(),
            ..Default::default()
        };
        coordinator
            .create_content_metadata(vec![child_content_1.clone(), child_content_2.clone()])
            .await?;
        let child_content_1_child = indexify_coordinator::ContentMetadata {
            id: "test_child_child_id_1".to_string(),
            namespace: DEFAULT_TEST_NAMESPACE.to_string(),
            parent_id: "test_child_id_1".to_string(),
            file_name: "test_file".to_string(),
            mime: "text/plain".to_string(),
            created_at: 0,
            storage_url: "test_storage_url".to_string(),
            labels: HashMap::new(),
            source: extraction_policy_1.id.clone(),
            size_bytes: 100,
            hash: "987".into(),
            ..Default::default()
        };
        coordinator
            .create_content_metadata(vec![child_content_1_child.clone()])
            .await?;

        let content_tree = coordinator
            .shared_state
            .get_content_tree_metadata(&parent_content.id)?;
        assert_eq!(content_tree.len(), 4);

        Ok(())
    }

    #[tokio::test]
    #[tracing_test::traced_test]
    async fn test_tombstone_content_tree() -> Result<(), anyhow::Error> {
        let (coordinator, _) = setup_coordinator().await;

        //  Add a namespace
        coordinator.create_namespace(DEFAULT_TEST_NAMESPACE).await?;

        //  Create an extractor, executor and associated extraction policy
        let extractor = mock_extractor();
        coordinator
            .register_executor("localhost:8956", "test_executor_id", extractor.clone())
            .await?;
        let extraction_policy_1 = internal_api::ExtractionPolicy {
            id: "extraction_policy_id_1".to_string(),
            name: "extraction_policy_name_1".to_string(),
            extractor: DEFAULT_TEST_EXTRACTOR.to_string(),
            namespace: DEFAULT_TEST_NAMESPACE.to_string(),
            output_index_name_mapping: HashMap::from([(
                "test_output".to_string(),
                "test.test_output".to_string(),
            )]),
            index_name_table_mapping: HashMap::from([(
                "test.test_output".to_string(),
                "test_namespace.test.test_output".to_string(),
            )]),
            content_source: "ingestion".to_string(),
            ..Default::default()
        };
        coordinator
            .create_policy(extraction_policy_1.clone(), extractor.clone())
            .await?;

        //  Create a different extractor, executor and associated extraction policy
        let mut extractor_2 = mock_extractor();
        let extractor_2_name = "MockExtractor2".to_string();
        extractor_2.name = extractor_2_name.clone();
        coordinator
            .register_executor("localhost:8957", "test_executor_id_2", extractor_2.clone())
            .await?;
        let extraction_policy_2 = internal_api::ExtractionPolicy {
            id: "extraction_policy_id_2".to_string(),
            extractor: extractor_2_name.clone(),
            namespace: DEFAULT_TEST_NAMESPACE.to_string(),
            output_index_name_mapping: HashMap::from([(
                "test_output".to_string(),
                "test.test_output".to_string(),
            )]),
            index_name_table_mapping: HashMap::from([(
                "test.test_output".to_string(),
                "test_namespace.test.test_output".to_string(),
            )]),
            content_source: extraction_policy_1.name,
            ..Default::default()
        };
        coordinator
            .create_policy(extraction_policy_2.clone(), extractor_2)
            .await?;

        //  Build a content tree where the parent_content is the root
        let parent_content = indexify_coordinator::ContentMetadata {
            id: "test_parent_id".to_string(),
            namespace: DEFAULT_TEST_NAMESPACE.to_string(),
            parent_id: "".to_string(),
            file_name: "test_file".to_string(),
            mime: "text/plain".to_string(),
            created_at: 0,
            storage_url: "test_storage_url".to_string(),
            labels: HashMap::new(),
            source: "ingestion".to_string(),
            size_bytes: 100,
            hash: "".into(),
            ..Default::default()
        };
        coordinator
            .create_content_metadata(vec![parent_content.clone()])
            .await?;

        let child_content_1 = indexify_coordinator::ContentMetadata {
            id: "test_child_id_1".to_string(),
            namespace: DEFAULT_TEST_NAMESPACE.to_string(),
            parent_id: "test_parent_id".to_string(),
            file_name: "test_file".to_string(),
            mime: "text/plain".to_string(),
            created_at: 0,
            storage_url: "test_storage_url".to_string(),
            labels: HashMap::new(),
            source: extraction_policy_1.id.clone(),
            size_bytes: 100,
            hash: "".into(),
            ..Default::default()
        };
        let child_content_2 = indexify_coordinator::ContentMetadata {
            id: "test_child_id_2".to_string(),
            namespace: DEFAULT_TEST_NAMESPACE.to_string(),
            parent_id: "test_parent_id".to_string(),
            file_name: "test_file".to_string(),
            mime: "text/plain".to_string(),
            created_at: 0,
            storage_url: "test_storage_url".to_string(),
            labels: HashMap::new(),
            source: extraction_policy_2.id.clone(),
            size_bytes: 100,
            hash: "".into(),
            ..Default::default()
        };
        coordinator
            .create_content_metadata(vec![child_content_1.clone(), child_content_2.clone()])
            .await?;

        let child_content_1_child = indexify_coordinator::ContentMetadata {
            id: "test_child_child_id_1".to_string(),
            namespace: DEFAULT_TEST_NAMESPACE.to_string(),
            parent_id: "test_child_id_1".to_string(),
            file_name: "test_file".to_string(),
            mime: "text/plain".to_string(),
            created_at: 0,
            storage_url: "test_storage_url".to_string(),
            labels: HashMap::new(),
            source: extraction_policy_1.id.clone(),
            size_bytes: 100,
            hash: "".into(),
            ..Default::default()
        };
        coordinator
            .create_content_metadata(vec![child_content_1_child.clone()])
            .await?;

        //  Build a separate content tree where parent_content_2 is the root
        let parent_content_2 = indexify_coordinator::ContentMetadata {
            id: "test_parent_id_2".to_string(),
            namespace: DEFAULT_TEST_NAMESPACE.to_string(),
            parent_id: "".to_string(),
            file_name: "test_file".to_string(),
            mime: "text/plain".to_string(),
            created_at: 0,
            storage_url: "test_storage_url".to_string(),
            labels: HashMap::new(),
            source: "ingestion".to_string(),
            size_bytes: 100,
            hash: "".into(),
            ..Default::default()
        };
        coordinator
            .create_content_metadata(vec![parent_content_2.clone()])
            .await?;

        let child_content_2_1 = indexify_coordinator::ContentMetadata {
            id: "test_child_id_2_1".to_string(),
            namespace: DEFAULT_TEST_NAMESPACE.to_string(),
            parent_id: "test_parent_id_2".to_string(),
            file_name: "test_file".to_string(),
            mime: "text/plain".to_string(),
            created_at: 0,
            storage_url: "test_storage_url".to_string(),
            labels: HashMap::new(),
            source: extraction_policy_1.id.clone(),
            size_bytes: 100,
            hash: "".into(),
            ..Default::default()
        };
        coordinator
            .create_content_metadata(vec![child_content_2_1.clone()])
            .await?;

        coordinator
            .tombstone_content_metadatas(
                DEFAULT_TEST_NAMESPACE,
                &[parent_content.id.clone(), parent_content_2.id.clone()],
            )
            .await?;

        //  Check that content has been correctly tombstoned
        let content_tree = coordinator
            .shared_state
            .get_content_tree_metadata(&parent_content.id)?;
        let content_tree_2 = coordinator
            .shared_state
            .get_content_tree_metadata(&parent_content_2.id)?;
        for content in &content_tree {
            assert!(
                content.tombstoned,
                "Content {} is not tombstoned",
                content.id.id
            );
        }
        for content in content_tree_2 {
            assert!(
                content.tombstoned,
                "Content {} is not tombstoned",
                content.id.id
            );
        }
        Ok(())
    }

    #[tokio::test]
    #[tracing_test::traced_test]
    async fn test_match_tombstoned_content() -> Result<(), anyhow::Error> {
        let (coordinator, _) = setup_coordinator().await;

        //  Add a namespace
        coordinator.create_namespace(DEFAULT_TEST_NAMESPACE).await?;

        //  Create an extractor, executor and associated extraction policy
        let extractor = mock_extractor();
        coordinator
            .register_executor("localhost:8956", "test_executor_id", extractor.clone())
            .await?;
        let extraction_policy_1 = internal_api::ExtractionPolicy {
            id: "extraction_policy_id_1".to_string(),
            name: "extraction_policy_name_1".to_string(),
            extractor: DEFAULT_TEST_EXTRACTOR.to_string(),
            namespace: DEFAULT_TEST_NAMESPACE.to_string(),
            output_index_name_mapping: HashMap::from([(
                "test_output".to_string(),
                "test.test_output".to_string(),
            )]),
            index_name_table_mapping: HashMap::from([(
                "test.test_output".to_string(),
                "test_namespace.test.test_output".to_string(),
            )]),
            content_source: "ingestion".to_string(),
            ..Default::default()
        };
        coordinator
            .create_policy(extraction_policy_1.clone(), extractor.clone())
            .await?;

        //  Build a content tree where the parent_content is the root
        let parent_content = indexify_coordinator::ContentMetadata {
            id: "test_parent_id".to_string(),
            namespace: DEFAULT_TEST_NAMESPACE.to_string(),
            parent_id: "".to_string(),
            file_name: "test_file".to_string(),
            mime: "text/plain".to_string(),
            created_at: 0,
            storage_url: "test_storage_url".to_string(),
            labels: HashMap::new(),
            source: "ingestion".to_string(),
            size_bytes: 100,
            hash: "".into(),
            ..Default::default()
        };
        coordinator
            .create_content_metadata(vec![parent_content.clone()])
            .await?;

        let child_content_1 = indexify_coordinator::ContentMetadata {
            id: "test_child_id_1".to_string(),
            namespace: DEFAULT_TEST_NAMESPACE.to_string(),
            parent_id: "test_parent_id".to_string(),
            file_name: "test_file".to_string(),
            mime: "text/plain".to_string(),
            created_at: 0,
            storage_url: "test_storage_url".to_string(),
            labels: HashMap::new(),
            source: extraction_policy_1.id.clone(),
            size_bytes: 100,
            hash: "".into(),
            ..Default::default()
        };
        let child_content_2 = indexify_coordinator::ContentMetadata {
            id: "test_child_id_2".to_string(),
            namespace: DEFAULT_TEST_NAMESPACE.to_string(),
            parent_id: "test_parent_id".to_string(),
            file_name: "test_file".to_string(),
            mime: "text/plain".to_string(),
            created_at: 0,
            storage_url: "test_storage_url".to_string(),
            labels: HashMap::new(),
            source: extraction_policy_1.id.clone(),
            size_bytes: 100,
            hash: "".into(),
            ..Default::default()
        };
        coordinator
            .create_content_metadata(vec![child_content_1.clone(), child_content_2.clone()])
            .await?;

        let parent_content_internal: indexify_internal_api::ContentMetadata =
            parent_content.clone().try_into()?;

        //  before tombstone
        let content_matching_policy = coordinator
            .shared_state
            .content_matching_policy(&extraction_policy_1.id)
            .await?;
        assert_eq!(content_matching_policy.len(), 1);
        let policies_matching_content = coordinator
            .shared_state
            .filter_extraction_policy_for_content(&parent_content_internal.id)
            .await?;
        assert_eq!(policies_matching_content.len(), 1);

        coordinator
            .shared_state
            .tombstone_content_batch(DEFAULT_TEST_NAMESPACE, &[parent_content.id])
            .await?;

        //  after tombstone
        let content_matching_policy = coordinator
            .shared_state
            .content_matching_policy(&extraction_policy_1.id)
            .await?;
        assert_eq!(content_matching_policy.len(), 0);
        let policies_matching_content = coordinator
            .shared_state
            .filter_extraction_policy_for_content(&parent_content_internal.id)
            .await?;
        assert_eq!(policies_matching_content.len(), 0);

        Ok(())
    }

    #[tokio::test]
    #[tracing_test::traced_test]
    async fn test_gc_tasks_creation() -> Result<(), anyhow::Error> {
        let (coordinator, _) = setup_coordinator().await;

        //  Add a namespace
        coordinator.create_namespace(DEFAULT_TEST_NAMESPACE).await?;

        //  Create an extractor, executor and associated extraction policy
        let extractor = mock_extractor();
        coordinator
            .register_executor("localhost:8956", "test_executor_id", extractor.clone())
            .await?;
        let extraction_policy_1 = internal_api::ExtractionPolicy {
            id: "extraction_policy_id_1".to_string(),
            name: "extraction_policy_name_1".to_string(),
            extractor: DEFAULT_TEST_EXTRACTOR.to_string(),
            namespace: DEFAULT_TEST_NAMESPACE.to_string(),
            output_index_name_mapping: HashMap::from([(
                "test_output".to_string(),
                "test.test_output".to_string(),
            )]),
            index_name_table_mapping: HashMap::from([(
                "test.test_output".to_string(),
                "test_namespace.test.test_output".to_string(),
            )]),
            content_source: "ingestion".to_string(),
            ..Default::default()
        };
        coordinator
            .create_policy(extraction_policy_1.clone(), extractor.clone())
            .await?;
        coordinator.run_scheduler().await?;

        //  Create a different extractor, executor and associated extraction policy
        let mut extractor_2 = mock_extractor();
        let extractor_2_name = "MockExtractor2".to_string();
        extractor_2.name = extractor_2_name.clone();
        coordinator
            .register_executor("localhost:8957", "test_executor_id_2", extractor_2.clone())
            .await?;
        let extraction_policy_2 = internal_api::ExtractionPolicy {
            id: "extraction_policy_id_2".to_string(),
            extractor: extractor_2_name.clone(),
            namespace: DEFAULT_TEST_NAMESPACE.to_string(),
            output_index_name_mapping: HashMap::from([(
                "test_output".to_string(),
                "test.test_output".to_string(),
            )]),
            index_name_table_mapping: HashMap::from([(
                "test.test_output".to_string(),
                "test_namespace.test.test_output".to_string(),
            )]),
            content_source: extraction_policy_1.name,
            ..Default::default()
        };
        coordinator
            .create_policy(extraction_policy_2.clone(), extractor_2)
            .await?;
        coordinator.run_scheduler().await?;

        //  Build a content tree where the parent content id is the root
        let parent_content = indexify_coordinator::ContentMetadata {
            id: "test_parent_id".to_string(),
            namespace: DEFAULT_TEST_NAMESPACE.to_string(),
            parent_id: "".to_string(),
            file_name: "test_file".to_string(),
            mime: "text/plain".to_string(),
            created_at: 0,
            storage_url: "test_storage_url".to_string(),
            labels: HashMap::new(),
            source: "ingestion".to_string(),
            size_bytes: 100,
            hash: "".into(),
            ..Default::default()
        };
        coordinator
            .create_content_metadata(vec![parent_content.clone()])
            .await?;
        coordinator.run_scheduler().await?;

        let child_content_1 = indexify_coordinator::ContentMetadata {
            id: "test_child_id_1".to_string(),
            namespace: DEFAULT_TEST_NAMESPACE.to_string(),
            parent_id: "test_parent_id".to_string(),
            file_name: "test_file".to_string(),
            mime: "text/plain".to_string(),
            created_at: 0,
            storage_url: "test_storage_url".to_string(),
            labels: HashMap::new(),
            source: extraction_policy_1.id.clone(),
            size_bytes: 100,
            hash: "".into(),
            ..Default::default()
        };
        let child_content_2 = indexify_coordinator::ContentMetadata {
            id: "test_child_id_2".to_string(),
            namespace: DEFAULT_TEST_NAMESPACE.to_string(),
            parent_id: "test_parent_id".to_string(),
            file_name: "test_file".to_string(),
            mime: "text/plain".to_string(),
            created_at: 0,
            storage_url: "test_storage_url".to_string(),
            labels: HashMap::new(),
            source: extraction_policy_2.id.clone(),
            size_bytes: 100,
            hash: "".into(),
            ..Default::default()
        };
        coordinator
            .create_content_metadata(vec![child_content_1.clone(), child_content_2.clone()])
            .await?;
        coordinator.run_scheduler().await?;

        let child_content_1_child = indexify_coordinator::ContentMetadata {
            id: "test_child_child_id_1".to_string(),
            namespace: DEFAULT_TEST_NAMESPACE.to_string(),
            parent_id: "test_child_id_1".to_string(),
            file_name: "test_file".to_string(),
            mime: "text/plain".to_string(),
            created_at: 0,
            storage_url: "test_storage_url".to_string(),
            labels: HashMap::new(),
            source: extraction_policy_1.id.clone(),
            size_bytes: 100,
            hash: "".into(),
            ..Default::default()
        };
        coordinator
            .create_content_metadata(vec![child_content_1_child.clone()])
            .await?;
        coordinator.run_scheduler().await?;

        //  mark all tasks as completed so that policy mappings are updated
        let tasks = coordinator
            .shared_state
            .tasks_for_executor("test_executor_id", None)
            .await?;
        for task in tasks {
            coordinator
                .update_task(
                    &task.id,
                    "test_executor_id",
                    internal_api::TaskOutcome::Success,
                    vec![],
                )
                .await?;
<<<<<<< HEAD
        }

        //  create a state change for tombstoning the content tree
        coordinator
            .tombstone_content_metadatas(&parent_content.namespace, &[parent_content.id])
            .await?;

        coordinator.run_scheduler().await?;

        let tasks = coordinator.garbage_collector.gc_tasks.read().await;
        assert_eq!(tasks.len(), 4);
        for (_, task) in &*tasks {
            match task.content_id.id.to_string().as_str() {
                "test_parent_id" => {
                    assert!(!task.output_tables.is_empty())
                }
                "test_child_id_1" | "test_child_id_2" | "test_child_child_id_1" => {
                    assert!(task.output_tables.is_empty())
                }
                _ => panic!("Unexpected content_id"),
            }
=======
>>>>>>> fee9bece
        }

        //  create a state change for tombstoning the content tree
        coordinator
            .tombstone_content_metadatas(&parent_content.namespace, &[parent_content.id])
            .await?;
        coordinator.run_scheduler().await?;

        let tasks = coordinator.garbage_collector.gc_tasks.read().await;
        assert_eq!(tasks.len(), 4);

        Ok(())
    }

    #[tokio::test]
    // #[tracing_test::traced_test]
    async fn test_content_update() -> Result<(), anyhow::Error> {
        let (coordinator, _) = setup_coordinator().await;

        //  Add a namespace
        coordinator.create_namespace(DEFAULT_TEST_NAMESPACE).await?;

        //  Create an extractor, executor and associated extraction policy
        let extractor = mock_extractor();
        coordinator
            .register_executor("localhost:8956", "test_executor_id", extractor.clone())
            .await?;
        let extraction_policy_1 = internal_api::ExtractionPolicy {
            id: "extraction_policy_id_1".to_string(),
            name: "extraction_policy_name_1".to_string(),
            extractor: DEFAULT_TEST_EXTRACTOR.to_string(),
            namespace: DEFAULT_TEST_NAMESPACE.to_string(),
            output_index_name_mapping: HashMap::from([(
                "test_output".to_string(),
                "test.test_output".to_string(),
            )]),
            index_name_table_mapping: HashMap::from([(
                "test.test_output".to_string(),
                "test_namespace.test.test_output".to_string(),
            )]),
            content_source: "ingestion".to_string(),
            ..Default::default()
        };
        coordinator
            .create_policy(extraction_policy_1.clone(), extractor.clone())
            .await?;
        coordinator.run_scheduler().await?;

        //  Create a different extractor, executor and associated extraction policy
        let mut extractor_2 = mock_extractor();
        let extractor_2_name = "MockExtractor2".to_string();
        extractor_2.name = extractor_2_name.clone();
        coordinator
            .register_executor("localhost:8957", "test_executor_id_2", extractor_2.clone())
            .await?;
        let extraction_policy_2 = internal_api::ExtractionPolicy {
            id: "extraction_policy_id_2".to_string(),
            extractor: extractor_2_name.clone(),
            namespace: DEFAULT_TEST_NAMESPACE.to_string(),
            output_index_name_mapping: HashMap::from([(
                "test_output".to_string(),
                "test.test_output".to_string(),
            )]),
            index_name_table_mapping: HashMap::from([(
                "test.test_output".to_string(),
                "test_namespace.test.test_output".to_string(),
            )]),
            content_source: extraction_policy_1.name,
            ..Default::default()
        };
        coordinator
            .create_policy(extraction_policy_2.clone(), extractor_2)
            .await?;
        coordinator.run_scheduler().await?;

        //  Build a content tree where the parent content id is the root
        let parent_content = indexify_coordinator::ContentMetadata {
            id: "test_parent_id".to_string(),
            namespace: DEFAULT_TEST_NAMESPACE.to_string(),
            parent_id: "".to_string(),
            file_name: "test_file".to_string(),
            mime: "text/plain".to_string(),
            created_at: 0,
            storage_url: "test_storage_url".to_string(),
            labels: HashMap::new(),
            source: "ingestion".to_string(),
            size_bytes: 100,
            hash: "".into(),
            ..Default::default()
        };
        coordinator
            .create_content_metadata(vec![parent_content.clone()])
            .await?;
        coordinator.run_scheduler().await?;
        let all_tasks = coordinator.shared_state.list_all_unfinished_tasks().await?;
        for mut task in all_tasks {
            task.outcome = internal_api::TaskOutcome::Success;
            coordinator
                .shared_state
                .update_task(task, Some("test_executor_id".to_string()), vec![])
                .await?;
        }

        let child_content_1 = indexify_coordinator::ContentMetadata {
            id: "test_child_id_1".to_string(),
            namespace: DEFAULT_TEST_NAMESPACE.to_string(),
            parent_id: "test_parent_id".to_string(),
            file_name: "test_file".to_string(),
            mime: "text/plain".to_string(),
            created_at: 0,
            storage_url: "test_storage_url".to_string(),
            labels: HashMap::new(),
            source: extraction_policy_1.id.clone(),
            size_bytes: 100,
            hash: "".into(),
            ..Default::default()
        };
        let child_content_2 = indexify_coordinator::ContentMetadata {
            id: "test_child_id_2".to_string(),
            namespace: DEFAULT_TEST_NAMESPACE.to_string(),
            parent_id: "test_parent_id".to_string(),
            file_name: "test_file".to_string(),
            mime: "text/plain".to_string(),
            created_at: 0,
            storage_url: "test_storage_url".to_string(),
            labels: HashMap::new(),
            source: extraction_policy_1.id.clone(),
            size_bytes: 100,
            hash: "".into(),
            ..Default::default()
        };
        coordinator
            .create_content_metadata(vec![child_content_1.clone(), child_content_2.clone()])
            .await?;
        coordinator.run_scheduler().await?;
        let all_tasks = coordinator.shared_state.list_all_unfinished_tasks().await?;
        for mut task in all_tasks {
            task.outcome = internal_api::TaskOutcome::Success;
            coordinator
                .shared_state
                .update_task(task, Some("test_executor_id".to_string()), vec![])
                .await?;
        }

        //  Create a different version of the root with a new hash
        let new_parent = indexify_coordinator::ContentMetadata {
            id: "test_parent_id".to_string(),
            namespace: DEFAULT_TEST_NAMESPACE.to_string(),
            parent_id: "".to_string(),
            file_name: "test_file".to_string(),
            mime: "text/plain".to_string(),
            created_at: 0,
            storage_url: "test_storage_url".to_string(),
            labels: HashMap::new(),
            source: "ingestion".to_string(),
            size_bytes: 100,
            hash: "123".into(),
            ..Default::default()
        };
        coordinator
            .create_content_metadata(vec![new_parent])
            .await?;
        coordinator.run_scheduler().await?;
        let all_tasks = coordinator.shared_state.list_all_unfinished_tasks().await?;
        let mut update_task = all_tasks.first().unwrap().clone();

        //  Add one of the original children and 2 new children to the new version of
        // the root
        let new_child_content_1 = indexify_coordinator::ContentMetadata {
            id: "test_child_id_1".to_string(),
            namespace: DEFAULT_TEST_NAMESPACE.to_string(),
            parent_id: "test_parent_id".to_string(),
            file_name: "test_file".to_string(),
            mime: "text/plain".to_string(),
            created_at: 0,
            storage_url: "test_storage_url".to_string(),
            labels: HashMap::new(),
            source: extraction_policy_1.id.clone(),
            size_bytes: 100,
            hash: "".into(),
            ..Default::default()
        };
        let new_child_content_2 = indexify_coordinator::ContentMetadata {
            id: "test_child_id_2_new".to_string(),
            namespace: DEFAULT_TEST_NAMESPACE.to_string(),
            parent_id: "test_parent_id".to_string(),
            file_name: "test_file".to_string(),
            mime: "text/plain".to_string(),
            created_at: 0,
            storage_url: "test_storage_url".to_string(),
            labels: HashMap::new(),
            source: extraction_policy_2.id.clone(),
            size_bytes: 100,
            hash: "123".into(),
            ..Default::default()
        };
        let new_child_content_3 = indexify_coordinator::ContentMetadata {
            id: "test_child_id_3".to_string(),
            namespace: DEFAULT_TEST_NAMESPACE.to_string(),
            parent_id: "test_parent_id".to_string(),
            file_name: "test_file".to_string(),
            mime: "text/plain".to_string(),
            created_at: 0,
            storage_url: "test_storage_url".to_string(),
            labels: HashMap::new(),
            source: extraction_policy_2.id.clone(),
            size_bytes: 100,
            hash: "".into(),
            ..Default::default()
        };
        coordinator
            .create_content_metadata(vec![
                new_child_content_1,
                new_child_content_2,
                new_child_content_3,
            ])
            .await?;
        update_task.outcome = internal_api::TaskOutcome::Success;
        coordinator
            .shared_state
            .update_task(update_task, Some("test_executor_id".to_string()), vec![])
            .await?;
        coordinator.run_scheduler().await?;

        //  check that the two content trees are present and their structure is correct
        let old_content_tree = coordinator
            .shared_state
            .get_content_tree_metadata_with_version(&indexify_internal_api::ContentMetadataId {
                id: "test_parent_id".to_string(),
                version: 1,
            })?;
        let new_content_tree = coordinator
            .shared_state
            .get_content_tree_metadata_with_version(&indexify_internal_api::ContentMetadataId {
                id: "test_parent_id".to_string(),
                version: 2,
            })?;
        assert_eq!(old_content_tree.len(), 2); //  parent and old node
        assert_eq!(new_content_tree.len(), 4);
        let old_tree_ids = old_content_tree
            .iter()
            .map(|c| c.id.id.clone())
            .collect::<HashSet<_>>();
        let old_tree_ids_expected: HashSet<_> =
            vec!["test_parent_id".to_string(), "test_child_id_2".to_string()]
                .into_iter()
                .collect();
        assert_eq!(old_tree_ids, old_tree_ids_expected);

        let new_tree_ids = new_content_tree
            .iter()
            .map(|c| c.id.id.clone())
            .collect::<HashSet<_>>();
        let new_tree_ids_expected: HashSet<_> = vec![
            "test_parent_id".to_string(),
            "test_child_id_1".to_string(),
            "test_child_id_2_new".to_string(),
            "test_child_id_3".to_string(),
        ]
        .into_iter()
        .collect();
        assert_eq!(new_tree_ids, new_tree_ids_expected);

        //  running the scheduler should garbage collect the old tree
        coordinator.run_scheduler().await?;
        let old_root = coordinator
            .shared_state
            .get_content_metadata_with_version(&indexify_internal_api::ContentMetadataId {
                id: "test_parent_id".to_string(),
                version: 1,
            })
            .await?;
        assert_eq!(old_root.len(), 0);

        Ok(())
    }
}<|MERGE_RESOLUTION|>--- conflicted
+++ resolved
@@ -8,11 +8,7 @@
 use indexify_internal_api as internal_api;
 use indexify_proto::indexify_coordinator;
 use internal_api::{
-    ContentMetadataId,
-    GarbageCollectionTask,
-    OutputSchema,
-    StateChange,
-    StructuredDataSchema,
+    ContentMetadataId, GarbageCollectionTask, OutputSchema, StateChange, StructuredDataSchema,
 };
 use jsonschema::JSONSchema;
 use tokio::sync::{broadcast, watch::Receiver};
@@ -445,7 +441,6 @@
             );
 
             match change.change_type {
-<<<<<<< HEAD
                 indexify_internal_api::ChangeType::TombstoneContentTree => {
                     let _ = self
                         .handle_tombstone_content_tree_state_change(change)
@@ -455,10 +450,6 @@
                 indexify_internal_api::ChangeType::TaskCompleted { ref content_id } => {
                     self.handle_task_completion_state_change(change.clone(), content_id.clone())
                         .await?;
-=======
-                indexify_internal_api::ChangeType::TombstoneContent => {
-                    let _ = self.handle_tombstone_content(change).await?;
->>>>>>> fee9bece
                     continue;
                 }
                 _ => self.scheduler.handle_change_event(change).await?,
@@ -1552,7 +1543,6 @@
                     vec![],
                 )
                 .await?;
-<<<<<<< HEAD
         }
 
         //  create a state change for tombstoning the content tree
@@ -1574,18 +1564,7 @@
                 }
                 _ => panic!("Unexpected content_id"),
             }
-=======
->>>>>>> fee9bece
         }
-
-        //  create a state change for tombstoning the content tree
-        coordinator
-            .tombstone_content_metadatas(&parent_content.namespace, &[parent_content.id])
-            .await?;
-        coordinator.run_scheduler().await?;
-
-        let tasks = coordinator.garbage_collector.gc_tasks.read().await;
-        assert_eq!(tasks.len(), 4);
 
         Ok(())
     }
