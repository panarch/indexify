#![allow(clippy::uninlined_format_args)]
#![deny(unused_qualifications)]

use std::{
    cell::RefCell,
    collections::{BTreeMap, HashMap, HashSet},
    io::Cursor,
    path::Path,
    sync::Arc,
};

use anyhow::{anyhow, Result};
use indexify_internal_api as internal_api;
use indexify_proto::indexify_raft::{raft_api_server::RaftApiServer, ClusterMembershipResponse};
use internal_api::{ExtractionPolicy, StateChange};
use itertools::Itertools;
use network::Network;
use openraft::{
    self,
    error::{InitializeError, RaftError},
    BasicNode, TokioRuntime,
};
use store::{requests::Request, Response};
use tokio::{
    sync::{
        watch::{self, Receiver, Sender},
        Mutex, RwLock,
    },
    task::JoinHandle,
};
use tracing::{error, info, warn};

use self::{
    grpc_server::RaftGrpcServer,
    store::{
        requests::{RequestPayload, StateChangeProcessed},
        state_machine_objects::IndexifyState,
        ExecutorId, ExecutorIdRef, TaskId,
    },
};
use crate::{
    coordinator_filters::matches_mime_type,
    server_config::ServerConfig,
    state::{raft_client::RaftClient, store::new_storage},
    utils::timestamp_secs,
};

pub mod grpc_server;
pub mod network;
pub mod raft_client;
pub mod store;

pub type NodeId = u64;

pub type SnapshotData = Cursor<Vec<u8>>;

openraft::declare_raft_types!(
    pub TypeConfig:
        D = Request,
        R = Response,
        NodeId = NodeId,
        Node = BasicNode,
        Entry = openraft::Entry<TypeConfig>,
        SnapshotData = SnapshotData,
        AsyncRuntime = TokioRuntime
);

pub type Raft = openraft::Raft<TypeConfig>;

pub type SharedState = Arc<App>;

pub mod typ {
    use openraft::BasicNode;

    use super::{NodeId, TypeConfig};
    pub type Entry = openraft::Entry<TypeConfig>;

    pub type RPCError<E> = openraft::error::RPCError<NodeId, BasicNode, E>;
    pub type RemoteError<E> = openraft::error::RemoteError<NodeId, BasicNode, E>;
    pub type RaftError<E = openraft::error::Infallible> = openraft::error::RaftError<NodeId, E>;
    pub type NetworkError = openraft::error::NetworkError;

    pub type ClientWriteError = openraft::error::ClientWriteError<NodeId, BasicNode>;
    pub type CheckIsLeaderError = openraft::error::CheckIsLeaderError<NodeId, BasicNode>;
    pub type ForwardToLeader = openraft::error::ForwardToLeader<NodeId, BasicNode>;
    pub type InitializeError = openraft::error::InitializeError<NodeId, BasicNode>;
    pub type InstallSnapshotError = openraft::error::InstallSnapshotError;

    pub type ClientWriteResponse = openraft::raft::ClientWriteResponse<TypeConfig>;
}

const MEMBERSHIP_CHECK_INTERVAL: tokio::time::Duration = tokio::time::Duration::from_secs(3);

pub struct App {
    pub id: NodeId,
    pub addr: String,
    seed_node: String,
    pub raft: Raft,
    nodes: BTreeMap<NodeId, BasicNode>,
    shutdown_rx: Receiver<()>,
    shutdown_tx: Sender<()>,
    pub leader_change_rx: Receiver<bool>,
    join_handles: Mutex<Vec<JoinHandle<Result<()>>>>,
    pub indexify_state: Arc<RwLock<IndexifyState>>,
    pub config: Arc<openraft::Config>,
    state_change_rx: Receiver<StateChange>,
    pub network: Network,
    pub node_addr: String,
}

impl App {
    pub async fn new(server_config: Arc<ServerConfig>) -> Result<Arc<Self>> {
        let raft_config = openraft::Config {
            heartbeat_interval: 500,
            election_timeout_min: 1500,
            election_timeout_max: 3000,
            enable_heartbeat: true,
            ..Default::default()
        };

        let config = Arc::new(
            raft_config
                .validate()
                .map_err(|e| anyhow!("invalid raft config: {}", e.to_string()))?,
        );
        let db_path = server_config
            .state_store
            .path
            .clone()
            .unwrap_or_default()
            .clone();
        let db_path: &Path = Path::new(db_path.as_str());
        let (log_store, state_machine) = new_storage(db_path).await;
        let state_change_rx = state_machine.state_change_rx.clone();

        let indexify_state = state_machine.data.indexify_state.clone();

        let raft_client = Arc::new(RaftClient::new());
        let network = Network::new(Arc::clone(&raft_client));

        let raft = openraft::Raft::new(
            server_config.node_id,
            config.clone(),
            network.clone(),
            log_store,
            state_machine,
        )
        .await
        .map_err(|e| anyhow!("unable to create raft: {}", e.to_string()))?;

        let mut nodes = BTreeMap::new();
        nodes.insert(
            server_config.node_id,
            BasicNode {
                addr: format!("{}:{}", server_config.listen_if, server_config.raft_port),
            },
        );
        let (tx, rx) = watch::channel::<()>(());

        let addr = server_config
            .raft_addr_sock()
            .map_err(|e| anyhow!("unable to create raft address : {}", e.to_string()))?;

        info!("starting raft server at {}", addr.to_string());
        let raft_srvr = RaftApiServer::new(RaftGrpcServer::new(Arc::new(raft.clone())));
        let (leader_change_tx, leader_change_rx) = tokio::sync::watch::channel::<bool>(false);

        let app = Arc::new(App {
            id: server_config.node_id,
            addr: server_config
                .coordinator_lis_addr_sock()
                .map_err(|e| anyhow!("unable to get coordinator address : {}", e.to_string()))?
                .to_string(),
            seed_node: server_config.seed_node.clone(),
            raft,
            shutdown_rx: rx,
            shutdown_tx: tx,
            leader_change_rx,
            join_handles: Mutex::new(vec![]),
            nodes,
            indexify_state,
            config,
            state_change_rx,
            network,
            node_addr: format!("{}:{}", server_config.listen_if, server_config.raft_port),
        });

        let raft_clone = app.raft.clone();

        let mut rx = app.shutdown_rx.clone();
        let shutdown_rx = app.shutdown_rx.clone();

        // Start task for watching leadership changes
        tokio::spawn(async move {
            let _ = watch_for_leader_change(raft_clone, leader_change_tx, shutdown_rx).await;
        });

        //  Start task for GRPC server
        let grpc_svc = tonic::transport::Server::builder().add_service(raft_srvr);
        let h = tokio::spawn(async move {
            grpc_svc
                .serve_with_shutdown(addr, async move {
                    let _ = rx.changed().await;
                    info!("shutting down grpc server");
                })
                .await
                .map_err(|e| anyhow!("grpc server error: {}", e))
        });
        app.join_handles.lock().await.push(h);

        //  Start task for cluster membership check
        let membership_shutdown_rx = app.shutdown_rx.clone();
        app.start_periodic_membership_check(membership_shutdown_rx);

        Ok(app)
    }

    /// This function checks whether this node is the seed node
    fn is_seed_node(&self) -> bool {
        let seed_node_port = self
            .seed_node
            .split(':')
            .nth(1)
            .and_then(|s| s.trim().parse::<u64>().ok());
        let node_addr_port = self
            .node_addr
            .split(':')
            .nth(1)
            .and_then(|s| s.trim().parse::<u64>().ok());
        match (seed_node_port, node_addr_port) {
            (Some(seed_port), Some(node_port)) => seed_port == node_port,
            _ => false,
        }
    }

    pub async fn initialize_raft(&self) -> Result<()> {
        // if !self.is_seed_node() {
        //     return Ok(());
        // }
        match self.raft.initialize(self.nodes.clone()).await {
            Ok(_) => Ok(()),
            Err(e) => {
                // match the type of the initialize error. if it's NotAllowed, ignore it.
                // this means that the node is already initialized.
                match e {
                    RaftError::APIError(InitializeError::NotAllowed(_)) => {
                        warn!("cluster is already initialized: {}", e);
                        Ok(())
                    }
                    _ => Err(anyhow!("unable to initialize raft: {}", e)),
                }
            }
        }
    }

    pub fn get_state_change_watcher(&self) -> Receiver<StateChange> {
        self.state_change_rx.clone()
    }

    pub async fn stop(&self) -> Result<()> {
        info!("stopping raft server");
        let _ = self.raft.shutdown().await;
        self.shutdown_tx.send(()).unwrap();
        for j in self.join_handles.lock().await.iter_mut() {
            let res = j.await;
            info!("task quit res: {:?}", res);

            // The returned error does not mean this function call failed.
            // Do not need to return this error. Keep shutting down other tasks.
            if let Err(ref e) = res {
                error!("task quit with error: {:?}", e);
            }
        }
        Ok(())
    }

    pub async fn unprocessed_state_change_events(&self) -> Result<Vec<StateChange>> {
        let store = self.indexify_state.read().await;
        let mut state_changes = vec![];
        for event_id in store.unprocessed_state_changes.iter() {
            let event = store.state_changes.get(event_id).ok_or(anyhow!(
                "internal error: unprocessed event {} not found in events table",
                event_id
            ))?;
            state_changes.push(event.clone());
        }
        Ok(state_changes)
    }

    pub async fn mark_change_events_as_processed(&self, events: Vec<StateChange>) -> Result<()> {
        let mut state_changes = vec![];
        for event in events {
            state_changes.push(StateChangeProcessed {
                state_change_id: event.id,
                processed_at: timestamp_secs(),
            });
        }
        let req = Request {
            payload: RequestPayload::MarkStateChangesProcessed { state_changes },
            new_state_changes: vec![],
            state_changes_processed: vec![],
        };
        let _resp = self.raft.client_write(req).await?;
        Ok(())
    }

    pub async fn filter_extraction_policy_for_content(
        &self,
        content_id: &str,
    ) -> Result<Vec<ExtractionPolicy>> {
        let content_metadata = self.get_conent_metadata(content_id).await?;
        let extraction_policies = {
            let store = self.indexify_state.read().await;
            store
                .extraction_policies_table
                .get(&content_metadata.namespace)
                .cloned()
                .unwrap_or_default()
        };
        let mut matched_policies = Vec::new();
        for extraction_policy in &extraction_policies {
            if extraction_policy.content_source != content_metadata.source {
                continue;
            }
            for (name, value) in &extraction_policy.filters {
                let is_mach = content_metadata
                    .labels
                    .get(name)
                    .map(|v| v == value)
                    .unwrap_or(false);
                if !is_mach {
                    continue;
                }
            }
            // check if the mimetype matches
            let extractor = self
                .extractor_with_name(&extraction_policy.extractor)
                .await?;
            if !matches_mime_type(&extractor.input_mime_types, &content_metadata.content_type) {
                info!(
                    "content {} does not match extractor {}",
                    content_metadata.id, extraction_policy.extractor
                );
                continue;
            }
            matched_policies.push(extraction_policy.clone());
        }
        Ok(matched_policies)
    }

    pub async fn get_extraction_policy(&self, id: &str) -> Result<ExtractionPolicy> {
        let store = self.indexify_state.read().await;
        let extraction_policy = store
            .extraction_policies
            .get(id)
            .ok_or(anyhow!("policy {} not found", id))?;
        Ok(extraction_policy.clone())
    }

    /// Returns the extractor bindings that match the content metadata
    /// If the content metadata does not match any extractor bindings, returns
    /// an empty list Any filtration of extractor bindings based on content
    /// metadata should be done in this function.
    pub async fn content_matching_policy(
        &self,
        policy_id: &str,
    ) -> Result<Vec<internal_api::ContentMetadata>> {
        let extraction_policy = self.get_extraction_policy(policy_id).await?;
        // get the extractor so we can check the mimetype
        let extractor = self
            .extractor_with_name(&extraction_policy.extractor)
            .await?;
        let content_list = {
            let store = self.indexify_state.read().await;
            let content_list = store
                .content_namespace_table
                .get(&extraction_policy.namespace)
                .cloned()
                .unwrap_or_default();
            let mut content_meta_list = Vec::new();
            for content_id in content_list {
                let content_metadata = store
                    .content_table
                    .get(&content_id)
                    .ok_or(anyhow!("internal error: content {} not found", content_id))?;
                // if the content metadata mimetype does not match the extractor, skip it
                if !matches_mime_type(&extractor.input_mime_types, &content_metadata.content_type) {
                    continue;
                }
                content_meta_list.push(content_metadata.clone());
            }
            content_meta_list
        };
        let mut matched_content_list = Vec::new();
        for content in content_list {
            if content.source != extraction_policy.content_source {
                continue;
            }
            let is_match = &extraction_policy.filters.iter().all(|(name, value)| {
                content
                    .labels
                    .get(name)
                    .map(|v| v == value)
                    .unwrap_or(false)
            });
            if extraction_policy.filters.is_empty() || *is_match {
                matched_content_list.push(content);
            }
        }
        Ok(matched_content_list)
    }

    pub async fn unassigned_tasks(&self) -> Result<Vec<internal_api::Task>> {
        let store = self.indexify_state.read().await;
        let mut tasks = vec![];
        for task_id in store.unassigned_tasks.iter() {
            let task = store
                .tasks
                .get(task_id)
                .ok_or(anyhow!("internal error: task {} not found", task_id))?;
            tasks.push(task.clone());
        }
        Ok(tasks)
    }

    pub async fn get_executors_for_extractor(
        &self,
        extractor: &str,
    ) -> Result<Vec<internal_api::ExecutorMetadata>> {
        let store = self.indexify_state.read().await;
        let executor_ids = store
            .extractor_executors_table
            .get(extractor)
            .cloned()
            .unwrap_or(HashSet::new());
        let mut executors = Vec::new();
        for executor_id in executor_ids {
            let executor = store.executors.get(&executor_id).ok_or(anyhow!(
                "internal error: executor id {} not found",
                executor_id
            ))?;
            executors.push(executor.clone());
        }
        Ok(executors)
    }

    pub async fn get_executor_running_task_count(&self) -> HashMap<ExecutorId, usize> {
        self.indexify_state
            .read()
            .await
            .executor_running_task_count
            .clone()
    }

    pub async fn unfinished_tasks_by_extractor(
        &self,
        extractor: &str,
    ) -> Result<HashSet<TaskId>, anyhow::Error> {
        let sm = self.indexify_state.read().await;
        let task_ids = sm
            .unfinished_tasks_by_extractor
            .get(extractor)
            .cloned()
            .unwrap_or_default();
        Ok(task_ids)
    }

    pub async fn list_content(
        &self,
        namespace: &str,
    ) -> Result<Vec<internal_api::ContentMetadata>> {
        let store = self.indexify_state.read().await;
        let content_ids = store
            .content_namespace_table
            .get(namespace)
            .cloned()
            .unwrap_or_default();
        let mut content = Vec::new();
        for content_id in content_ids {
            let content_metadata = store
                .content_table
                .get(&content_id)
                .ok_or(anyhow!("internal error: content {} not found", content_id))?;
            content.push(content_metadata.clone());
        }
        Ok(content)
    }

    pub async fn remove_executor(&self, executor_id: &str) -> Result<()> {
        let req = Request {
            payload: RequestPayload::RemoveExecutor {
                executor_id: executor_id.to_string(),
            },
            new_state_changes: vec![StateChange::new(
                executor_id.to_string(),
                internal_api::ChangeType::ExecutorRemoved,
                timestamp_secs(),
            )],
            state_changes_processed: vec![],
        };
        let _resp = self
            .raft
            .client_write(req)
            .await
            .map_err(|e| anyhow!("unable to remove executor {}", e))?;
        Ok(())
    }

    pub async fn create_extraction_policy(
        &self,
        extraction_policy: ExtractionPolicy,
    ) -> Result<()> {
        let req = Request {
            payload: RequestPayload::CreateExtractionPolicy {
                extraction_policy: extraction_policy.clone(),
            },
            new_state_changes: vec![StateChange::new(
                extraction_policy.id.clone(),
                internal_api::ChangeType::NewExtractionPolicy,
                timestamp_secs(),
            )],
            state_changes_processed: vec![],
        };
        let _resp = self.raft.client_write(req).await?;
        Ok(())
    }

    pub async fn update_task(
        &self,
        task: internal_api::Task,
        executor_id: Option<String>,
        content_meta_list: Vec<internal_api::ContentMetadata>,
    ) -> Result<()> {
        let mut state_changes = vec![];
        for content in &content_meta_list {
            state_changes.push(StateChange::new(
                content.id.clone(),
                internal_api::ChangeType::NewContent,
                timestamp_secs(),
            ));
        }
        let mark_finished = task.outcome != internal_api::TaskOutcome::Unknown;
        let req = Request {
            payload: RequestPayload::UpdateTask {
                task: task.clone(),
                mark_finished,
                executor_id: executor_id.clone(),
                content_metadata: content_meta_list.clone(),
            },
            new_state_changes: state_changes,
            state_changes_processed: vec![],
        };
        let _resp = self.raft.client_write(req).await?;
        Ok(())
    }

    pub async fn extractor_with_name(
        &self,
        extractor: &str,
    ) -> Result<internal_api::ExtractorDescription> {
        let store = self.indexify_state.read().await;
        let extractor = store
            .extractors
            .get(extractor)
            .ok_or(anyhow!("extractor {:?} not found", extractor))?;
        Ok(extractor.clone())
    }

    pub async fn list_extraction_policy(&self, namespace: &str) -> Result<Vec<ExtractionPolicy>> {
        let store = self.indexify_state.read().await;
        let extraction_policies = store
            .extraction_policies_table
            .get(namespace)
            .cloned()
            .unwrap_or_default()
            .into_iter()
            .collect_vec();
        Ok(extraction_policies)
    }

    pub async fn create_namespace(&self, namespace: &str) -> Result<()> {
        let req = Request {
            payload: RequestPayload::CreateNamespace {
                name: namespace.to_string(),
            },
            new_state_changes: vec![],
            state_changes_processed: vec![],
        };
        let _resp = self.raft.client_write(req).await?;
        Ok(())
    }

    pub async fn list_namespaces(&self) -> Result<Vec<internal_api::Namespace>> {
        let store = self.indexify_state.read().await;
        let mut namespaces = Vec::new();
        for namespace in &store.namespaces {
            let extraction_policies = store
                .extraction_policies_table
                .get(namespace)
                .cloned()
                .unwrap_or_default();
            let namespace = internal_api::Namespace {
                name: namespace.clone(),
                extraction_policies: extraction_policies.into_iter().collect_vec(),
            };
            namespaces.push(namespace);
        }
        Ok(namespaces)
    }

    pub async fn namespace(&self, namespace: &str) -> Result<internal_api::Namespace> {
        let store = self.indexify_state.read().await;
        let extraction_policies = store
            .extraction_policies_table
            .get(namespace)
            .cloned()
            .unwrap_or_default();
        let namespace = internal_api::Namespace {
            name: namespace.to_string(),
            extraction_policies: extraction_policies.into_iter().collect_vec(),
        };
        Ok(namespace)
    }

    pub async fn register_executor(
        &self,
        addr: &str,
        executor_id: &str,
        extractor: internal_api::ExtractorDescription,
    ) -> Result<()> {
        let req = Request {
            payload: RequestPayload::RegisterExecutor {
                addr: addr.to_string(),
                executor_id: executor_id.to_string(),
                extractor,
                ts_secs: timestamp_secs(),
            },
            new_state_changes: vec![StateChange::new(
                executor_id.to_string(),
                internal_api::ChangeType::ExecutorAdded,
                timestamp_secs(),
            )],
            state_changes_processed: vec![],
        };
        let _resp = self.raft.client_write(req).await?;
        Ok(())
    }

    pub async fn list_extractors(&self) -> Result<Vec<internal_api::ExtractorDescription>> {
        let store = self.indexify_state.read().await;
        let extractors = store.extractors.values().cloned().collect_vec();
        Ok(extractors)
    }

    pub async fn get_executors(&self) -> Result<Vec<internal_api::ExecutorMetadata>> {
        let store = self.indexify_state.read().await;
        let executors = store.executors.values().cloned().collect_vec();
        Ok(executors)
    }

    pub async fn get_executor_by_id(
        &self,
        executor_id: ExecutorIdRef<'_>,
    ) -> Result<internal_api::ExecutorMetadata> {
        let store = self.indexify_state.read().await;
        let executor = store
            .executors
            .get(executor_id)
            .ok_or(anyhow!("executor {} not found", executor_id))?;
        Ok(executor.clone())
    }

    pub async fn commit_task_assignments(
        &self,
        assignments: HashMap<TaskId, ExecutorId>,
        state_change_id: &str,
    ) -> Result<()> {
        let req = Request {
            payload: RequestPayload::AssignTask { assignments },
            new_state_changes: vec![],
            state_changes_processed: vec![StateChangeProcessed {
                state_change_id: state_change_id.to_string(),
                processed_at: timestamp_secs(),
            }],
        };
        let _resp = self.raft.client_write(req).await?;
        Ok(())
    }

    pub async fn create_content_batch(
        &self,
        content_metadata: Vec<internal_api::ContentMetadata>,
    ) -> Result<()> {
        let mut state_changes = vec![];
        for content in &content_metadata {
            state_changes.push(StateChange::new(
                content.id.clone(),
                internal_api::ChangeType::NewContent,
                timestamp_secs(),
            ));
        }
        let req = Request {
            payload: RequestPayload::CreateContent { content_metadata },
            new_state_changes: state_changes,
            state_changes_processed: vec![],
        };
        let _ = self
            .raft
            .client_write(req)
            .await
            .map_err(|e| anyhow!("unable to create content metadata: {}", e.to_string()))?;
        Ok(())
    }

    pub async fn get_conent_metadata(
        &self,
        content_id: &str,
    ) -> Result<internal_api::ContentMetadata> {
        let store = self.indexify_state.read().await;
        let content_metadata = store
            .content_table
            .get(content_id)
            .ok_or(anyhow!("content not found"))?;
        Ok(content_metadata.clone())
    }

    pub async fn get_content_metadata_batch(
        &self,
        content_ids: Vec<String>,
    ) -> Result<Vec<internal_api::ContentMetadata>> {
        let store = self.indexify_state.read().await;
        let mut content_metadata_list = Vec::new();
        for content_id in content_ids {
            let content_metadata = store.content_table.get(&content_id);
            if let Some(content_metadata) = content_metadata {
                content_metadata_list.push(content_metadata.clone());
            }
        }
        Ok(content_metadata_list)
    }

    pub async fn create_tasks(
        &self,
        tasks: Vec<internal_api::Task>,
        state_change_id: &str,
    ) -> Result<()> {
        let req = Request {
            payload: RequestPayload::CreateTasks { tasks },
            new_state_changes: vec![],
            state_changes_processed: vec![StateChangeProcessed {
                state_change_id: state_change_id.to_string(),
                processed_at: timestamp_secs(),
            }],
        };
        let _resp = self.raft.client_write(req).await?;
        Ok(())
    }

    pub async fn tasks_for_executor(
        &self,
        executor_id: &str,
        limit: Option<u64>,
    ) -> Result<Vec<internal_api::Task>> {
        let store = self.indexify_state.read().await;
        let tasks = store
            .task_assignments
            .get(executor_id)
            .map(|task_ids| {
                let limit = limit.unwrap_or(task_ids.len() as u64);
                task_ids.iter().take(limit as usize).cloned().collect_vec()
            })
            .map(|task_ids| {
                task_ids
                    .iter()
                    .map(|task_id| store.tasks.get(task_id).unwrap().clone())
                    .collect_vec()
            })
            .unwrap_or(vec![]);
        Ok(tasks)
    }

    pub async fn task_with_id(&self, task_id: &str) -> Result<internal_api::Task> {
        let store = self.indexify_state.read().await;
        let task = store.tasks.get(task_id).ok_or(anyhow!("task not found"))?;
        Ok(task.clone())
    }

    pub async fn list_indexes(&self, namespace: &str) -> Result<Vec<internal_api::Index>> {
        let store = self.indexify_state.read().await;
        let indexes = store
            .namespace_index_table
            .get(namespace)
            .cloned()
            .unwrap_or_default();
        let indexes = indexes.into_iter().collect_vec();
        Ok(indexes)
    }

    pub async fn get_index(&self, id: &str) -> Result<internal_api::Index> {
        let store = self.indexify_state.read().await;
        let index = store
            .index_table
            .get(id)
            .ok_or(anyhow!("index not found"))?;
        Ok(index.clone())
    }

    pub async fn create_index(
        &self,
        namespace: &str,
        index: internal_api::Index,
        id: String,
    ) -> Result<()> {
        let req = Request {
            payload: RequestPayload::CreateIndex {
                namespace: namespace.to_string(),
                index,
                id,
            },
            new_state_changes: vec![],
            state_changes_processed: vec![],
        };
        let _resp = self.raft.client_write(req).await?;
        Ok(())
    }

    pub fn start_periodic_membership_check(self: &Arc<Self>, mut shutdown_rx: Receiver<()>) {
        let app_clone = Arc::clone(&self);
        tokio::spawn(async move {
            let mut interval = tokio::time::interval(MEMBERSHIP_CHECK_INTERVAL);
            loop {
                tokio::select! {
                    _ = shutdown_rx.changed() => {
                        info!("shutting down periodic membership check");
                        break;
                    }
                    _ = interval.tick() => {
                        if app_clone.is_seed_node() {
                            continue;
                        }
                        if let Err(e) = app_clone.check_cluster_membership().await {
                            error!("failed to check cluster membership: {}", e);
                        }
                    }
                }
            }
        });
    }

<<<<<<< HEAD
    async fn check_cluster_membership(&self) -> Result<ClusterMembershipResponse, anyhow::Error> {
=======
    pub async fn check_cluster_membership(
        &self,
    ) -> Result<ClusterMembershipResponse, anyhow::Error> {
        println!("CHECKING CLUSTER MEMBERSHIP");
>>>>>>> 35fc1a98
        self.network
            .get_cluster_membership(self.id, &self.node_addr, &self.seed_node)
            .await
    }
}

async fn watch_for_leader_change(
    raft: Raft,
    leader_change_tx: Sender<bool>,
    mut shutdown_rx: Receiver<()>,
) -> Result<()> {
    let mut rx = raft.metrics();
    let prev_server_state = RefCell::new(openraft::ServerState::Learner);

    loop {
        tokio::select! {
            _ = shutdown_rx.changed() => {
                info!("shutting down leader change watcher");
                return Ok(());
            }
            _ = rx.changed() => {
                let server_state = rx.borrow_and_update().state;
                let mut prev_srvr_state = prev_server_state.borrow_mut();
                if !(prev_srvr_state).eq(&server_state) {
                    info!("raft change metrics prev {:?} current {:?}", prev_srvr_state, server_state);
                    let result = leader_change_tx.send(server_state.is_leader()).map_err(|e| anyhow!("unable to send leader change: {}", e));
                    match result {
                        Ok(_) => {}
                        Err(e) => {
                            error!("unable to send leader change: {}", e);
                        }
                    }
                    // replace the previous state with the new state
                    *prev_srvr_state = server_state;
                }
            }
        }
    }
}<|MERGE_RESOLUTION|>--- conflicted
+++ resolved
@@ -847,14 +847,10 @@
         });
     }
 
-<<<<<<< HEAD
-    async fn check_cluster_membership(&self) -> Result<ClusterMembershipResponse, anyhow::Error> {
-=======
     pub async fn check_cluster_membership(
         &self,
     ) -> Result<ClusterMembershipResponse, anyhow::Error> {
         println!("CHECKING CLUSTER MEMBERSHIP");
->>>>>>> 35fc1a98
         self.network
             .get_cluster_membership(self.id, &self.node_addr, &self.seed_node)
             .await
